--- conflicted
+++ resolved
@@ -96,11 +96,7 @@
     """
 
     def __init__(
-<<<<<<< HEAD
-        self, orig_img, path, names, boxes=None, masks=None, probs=None, keypoints=None, obb=None, human=None
-=======
-        self, orig_img, path, names, boxes=None, masks=None, probs=None, keypoints=None, obb=None, speed=None
->>>>>>> 303579c3
+        self, orig_img, path, names, boxes=None, masks=None, probs=None, keypoints=None, obb=None, human=None, speed=None
     ) -> None:
         """
         Initialize the Results class.
@@ -122,12 +118,8 @@
         self.probs = Probs(probs) if probs is not None else None
         self.keypoints = Keypoints(keypoints, self.orig_shape) if keypoints is not None else None
         self.obb = OBB(obb, self.orig_shape) if obb is not None else None
-<<<<<<< HEAD
         self.human = Human(human) if human is not None else None
-        self.speed = {"preprocess": None, "inference": None, "postprocess": None}  # milliseconds per image
-=======
         self.speed = speed if speed is not None else {"preprocess": None, "inference": None, "postprocess": None}
->>>>>>> 303579c3
         self.names = names
         self.path = path
         self.save_dir = None
