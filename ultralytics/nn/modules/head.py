--- conflicted
+++ resolved
@@ -9,12 +9,8 @@
 import torch.nn as nn
 from torch.nn.init import constant_, xavier_uniform_
 
-<<<<<<< HEAD
-from ultralytics.yolo.utils.tal import dist2bbox, make_anchors
-=======
 from ultralytics.utils.tal import dist2bbox, make_anchors
 
->>>>>>> 620f3eb2
 from .block import DFL, Proto
 from .conv import Conv, autopad
 from .transformer import MLP, DeformableTransformerDecoder, DeformableTransformerDecoderLayer
